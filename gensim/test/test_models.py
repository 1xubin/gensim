#!/usr/bin/env python
# -*- coding: utf-8 -*-
#
# Copyright (C) 2010 Radim Rehurek <radimrehurek@seznam.cz>
# Licensed under the GNU LGPL v2.1 - http://www.gnu.org/licenses/lgpl.html

"""
Automated tests for checking transformation algorithms (the models package).
"""


import logging
import unittest
import os
import os.path
import tempfile

import numpy

from gensim.corpora import mmcorpus, Dictionary
from gensim.models import lsimodel, ldamodel, tfidfmodel, rpmodel, logentropy_model
from gensim import matutils


module_path = os.path.dirname(__file__) # needed because sample data files are located in the same folder
datapath = lambda fname: os.path.join(module_path, 'test_data', fname)

logging.basicConfig(format='%(asctime)s : %(levelname)s : %(message)s', level=logging.WARNING)


# set up vars used in testing ("Deerwester" from the web tutorial)
texts = [['human', 'interface', 'computer'],
 ['survey', 'user', 'computer', 'system', 'response', 'time'],
 ['eps', 'user', 'interface', 'system'],
 ['system', 'human', 'system', 'eps'],
 ['user', 'response', 'time'],
 ['trees'],
 ['graph', 'trees'],
 ['graph', 'minors', 'trees'],
 ['graph', 'minors', 'survey']]
dictionary = Dictionary(texts)
corpus = [dictionary.doc2bow(text) for text in texts]


def testfile():
    # temporary data will be stored to this file
    return os.path.join(tempfile.gettempdir(), 'gensim_models.tst')


class TestLsiModel(unittest.TestCase):
    def setUp(self):
        self.corpus = mmcorpus.MmCorpus(datapath('testcorpus.mm'))

    def testTransform(self):
        """Test lsi[vector] transformation."""
        # create the transformation model
        model = lsimodel.LsiModel(self.corpus, num_topics=2)

        # make sure the decomposition is enough accurate
        u, s, vt = numpy.linalg.svd(matutils.corpus2dense(self.corpus, self.corpus.num_terms), full_matrices=False)
        self.assertTrue(numpy.allclose(s[:2], model.projection.s)) # singular values must match

        # transform one document
        doc = list(self.corpus)[0]
        transformed = model[doc]
        vec = matutils.sparse2full(transformed, 2) # convert to dense vector, for easier equality tests
        expected = numpy.array([-0.6594664, 0.142115444]) # scaled LSI version
        # expected = numpy.array([-0.1973928, 0.05591352]) # non-scaled LSI version
        self.assertTrue(numpy.allclose(abs(vec), abs(expected))) # transformed entries must be equal up to sign


    def testCorpusTransform(self):
        """Test lsi[corpus] transformation."""
        model = lsimodel.LsiModel(self.corpus, num_topics=2)
        got = numpy.vstack(matutils.sparse2full(doc, 2) for doc in model[corpus])
        expected = numpy.array([
            [ 0.65946639,  0.14211544],
            [ 2.02454305, -0.42088759],
            [ 1.54655361,  0.32358921],
            [ 1.81114125,  0.5890525 ],
            [ 0.9336738 , -0.27138939],
            [ 0.01274618, -0.49016181],
            [ 0.04888203, -1.11294699],
            [ 0.08063836, -1.56345594],
            [ 0.27381003, -1.34694159]])
        self.assertTrue(numpy.allclose(abs(got), abs(expected))) # must equal up to sign


    def testOnlineTransform(self):
        corpus = list(self.corpus)
        doc = corpus[0] # use the corpus' first document for testing

        # create the transformation model
        model2 = lsimodel.LsiModel(corpus=corpus, num_topics=5) # compute everything at once
        model = lsimodel.LsiModel(corpus=None, id2word=model2.id2word, num_topics=5) # start with no documents, we will add them later

        # train model on a single document
        model.add_documents([corpus[0]])
<<<<<<< HEAD
=======
        #model.print_debug()
>>>>>>> 81ef3b55

        # transform the testing document with this partial transformation
        transformed = model[doc]
        vec = matutils.sparse2full(transformed, model.num_topics) # convert to dense vector, for easier equality tests
        expected = numpy.array([-1.73205078, 0.0, 0.0, 0.0, 0.0]) # scaled LSI version
        self.assertTrue(numpy.allclose(abs(vec), abs(expected), atol=1e-6)) # transformed entries must be equal up to sign

        # train on another 4 documents
<<<<<<< HEAD
        model.add_documents(corpus[1:5], chunks=2) # train on 4 extra docs, in chunks of 2 documents, for the lols
=======
        model.add_documents(corpus[1:5], chunksize=2) # train on 4 extra docs, in chunks of 2 documents, for the lols
        #model.print_debug()
>>>>>>> 81ef3b55

        # transform a document with this partial transformation
        transformed = model[doc]
        vec = matutils.sparse2full(transformed, model.num_topics) # convert to dense vector, for easier equality tests
        expected = numpy.array([-0.66493785, -0.28314203, -1.56376302, 0.05488682, 0.17123269]) # scaled LSI version
        self.assertTrue(numpy.allclose(abs(vec), abs(expected), atol=1e-6)) # transformed entries must be equal up to sign

        # train on the rest of documents
        model.add_documents(corpus[5:])
<<<<<<< HEAD
=======
        #model.print_debug()
>>>>>>> 81ef3b55

        # make sure the final transformation is the same as if we had decomposed the whole corpus at once
        vec1 = matutils.sparse2full(model[doc], model.num_topics)
        vec2 = matutils.sparse2full(model2[doc], model2.num_topics)
        self.assertTrue(numpy.allclose(abs(vec1), abs(vec2), atol=1e-5)) # the two LSI representations must equal up to sign


    def testPersistence(self):
        model = lsimodel.LsiModel(self.corpus, num_topics=2)
        model.save(testfile())
        model2 = lsimodel.LsiModel.load(testfile())
        self.assertEqual(model.num_topics, model2.num_topics)
        self.assertTrue(numpy.allclose(model.projection.u, model2.projection.u))
        self.assertTrue(numpy.allclose(model.projection.s, model2.projection.s))
        tstvec = []
        self.assertTrue(numpy.allclose(model[tstvec], model2[tstvec])) # try projecting an empty vector
#endclass TestLsiModel


class TestRpModel(unittest.TestCase):
    def setUp(self):
        self.corpus = mmcorpus.MmCorpus(datapath('testcorpus.mm'))

    def testTransform(self):
        # create the transformation model
        numpy.random.seed(13) # HACK; set fixed seed so that we always get the same random matrix (and can compare against expected results)
        model = rpmodel.RpModel(self.corpus, num_topics=2)

        # transform one document
        doc = list(self.corpus)[0]
        transformed = model[doc]
        vec = matutils.sparse2full(transformed, 2) # convert to dense vector, for easier equality tests

        expected = numpy.array([-0.70710677, 0.70710677])
        self.assertTrue(numpy.allclose(vec, expected)) # transformed entries must be equal up to sign


    def testPersistence(self):
        model = rpmodel.RpModel(self.corpus, num_topics=2)
        model.save(testfile())
        model2 = rpmodel.RpModel.load(testfile())
        self.assertEqual(model.num_topics, model2.num_topics)
        self.assertTrue(numpy.allclose(model.projection, model2.projection))
        tstvec = []
        self.assertTrue(numpy.allclose(model[tstvec], model2[tstvec])) # try projecting an empty vector
#endclass TestRpModel


class TestLdaModel(unittest.TestCase):
    def setUp(self):
        self.corpus = mmcorpus.MmCorpus(datapath('testcorpus.mm'))

    def testTransform(self):
        passed = False
        # sometimes, LDA training gets stuck at a local minimum
        # in that case try re-training the model from scratch, hoping for a
        # better random initialization
        for i in xrange(5): # restart at most 5 times
            # create the transformation model
            model = ldamodel.LdaModel(id2word=dictionary, num_topics=2, passes=100)
            model.update(corpus)

            # transform one document
            doc = list(corpus)[0]
            transformed = model[doc]

            vec = matutils.sparse2full(transformed, 2) # convert to dense vector, for easier equality tests
            expected = [0.049, 0.951]
            passed = numpy.allclose(sorted(vec), sorted(expected), atol=1e-2) # must contain the same values, up to re-ordering
            if passed:
                break
            logging.warning("LDA failed to converge on attempt %i (got %s, expected %s)" %
                            (i, sorted(vec), sorted(expected)))
        self.assertTrue(passed)


    def testPersistence(self):
        model = ldamodel.LdaModel(self.corpus, num_topics=2)
        model.save(testfile())
        model2 = ldamodel.LdaModel.load(testfile())
        self.assertEqual(model.num_topics, model2.num_topics)
        self.assertTrue(numpy.allclose(model.expElogbeta, model2.expElogbeta))
        tstvec = []
        self.assertTrue(numpy.allclose(model[tstvec], model2[tstvec])) # try projecting an empty vector
#endclass TestLdaModel


class TestTfidfModel(unittest.TestCase):
    def setUp(self):
        self.corpus = mmcorpus.MmCorpus(datapath('testcorpus.mm'))

    def testTransform(self):
        # create the transformation model
        model = tfidfmodel.TfidfModel(self.corpus, normalize=True)

        # transform one document
        doc = list(self.corpus)[0]
        transformed = model[doc]

        expected =  [(0, 0.57735026918962573), (1, 0.57735026918962573), (2, 0.57735026918962573)]
        self.assertTrue(numpy.allclose(transformed, expected))


    def testInit(self):
        # create the transformation model by analyzing a corpus
        # uses the global `corpus`!
        model1 = tfidfmodel.TfidfModel(corpus)

        # make sure the dfs<->idfs transformation works
        dfs = tfidfmodel.idfs2dfs(model1.idfs, len(corpus))
        self.assertEqual(dfs, dictionary.dfs)
        self.assertEqual(model1.idfs, tfidfmodel.dfs2idfs(dfs, len(corpus)))

        # create the transformation model by directly supplying a term->docfreq
        # mapping from the global var `dictionary`.
        model2 = tfidfmodel.TfidfModel(dictionary=dictionary)
        self.assertEqual(model1.idfs, model2.idfs)


    def testPersistence(self):
        model = tfidfmodel.TfidfModel(self.corpus, normalize=True)
        model.save(testfile())
        model2 = tfidfmodel.TfidfModel.load(testfile())
        self.assertTrue(model.idfs == model2.idfs)
        tstvec = []
        self.assertTrue(numpy.allclose(model[tstvec], model2[tstvec])) # try projecting an empty vector
#endclass TestTfidfModel


class TestLogEntropyModel(unittest.TestCase):
    def setUp(self):
        self.corpus_small = mmcorpus.MmCorpus(datapath('test_corpus_small.mm'))
        self.corpus_ok = mmcorpus.MmCorpus(datapath('test_corpus_ok.mm'))


    def testTransform(self):
        # create the transformation model
        model = logentropy_model.LogEntropyModel(self.corpus_ok, normalize=False)

        # transform one document
        doc = list(self.corpus_ok)[0]
        transformed = model[doc]
        expected =  [(0, 0.29155145321295795),
                     (1, 0.024757785476437949),
                     (3, 1.0569257878828748)]
        self.assertTrue(numpy.allclose(transformed, expected))


    def testPersistence(self):
        model = logentropy_model.LogEntropyModel(self.corpus_ok, normalize=True)
        model.save(testfile())
        model2 = logentropy_model.LogEntropyModel.load(testfile())
        self.assertTrue(model.entr == model2.entr)
        tstvec = []
        self.assertTrue(numpy.allclose(model[tstvec], model2[tstvec]))
#endclass TestLogEntropyModel



if __name__ == '__main__':
    logging.root.setLevel(logging.WARNING)
    unittest.main()<|MERGE_RESOLUTION|>--- conflicted
+++ resolved
@@ -96,10 +96,6 @@
 
         # train model on a single document
         model.add_documents([corpus[0]])
-<<<<<<< HEAD
-=======
-        #model.print_debug()
->>>>>>> 81ef3b55
 
         # transform the testing document with this partial transformation
         transformed = model[doc]
@@ -108,12 +104,7 @@
         self.assertTrue(numpy.allclose(abs(vec), abs(expected), atol=1e-6)) # transformed entries must be equal up to sign
 
         # train on another 4 documents
-<<<<<<< HEAD
-        model.add_documents(corpus[1:5], chunks=2) # train on 4 extra docs, in chunks of 2 documents, for the lols
-=======
         model.add_documents(corpus[1:5], chunksize=2) # train on 4 extra docs, in chunks of 2 documents, for the lols
-        #model.print_debug()
->>>>>>> 81ef3b55
 
         # transform a document with this partial transformation
         transformed = model[doc]
@@ -123,10 +114,6 @@
 
         # train on the rest of documents
         model.add_documents(corpus[5:])
-<<<<<<< HEAD
-=======
-        #model.print_debug()
->>>>>>> 81ef3b55
 
         # make sure the final transformation is the same as if we had decomposed the whole corpus at once
         vec1 = matutils.sparse2full(model[doc], model.num_topics)
